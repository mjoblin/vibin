--- conflicted
+++ resolved
@@ -1,69 +1,13 @@
 from contextlib import asynccontextmanager
-<<<<<<< HEAD
-import functools
-import json
 import os
 from pathlib import Path
-import platform
-import socket
-import time
-import uuid
-
-from fastapi import FastAPI, HTTPException, WebSocket
-from fastapi.responses import RedirectResponse
-from fastapi.responses import FileResponse
-=======
-import os
-from pathlib import Path
 
 from fastapi import FastAPI
 from fastapi.responses import RedirectResponse, Response
->>>>>>> 1a567686
 from fastapi.staticfiles import StaticFiles
 import starlette.requests
 import uvicorn
 
-<<<<<<< HEAD
-from vibin import Vibin, VibinError
-from vibin.constants import VIBIN_PORT
-from vibin.models import ServerStatus, WebSocketClientDetails
-from vibin.server.routers import (
-    albums_router,
-    artists_router,
-    browse_router,
-    favorites_router,
-    playlist_router,
-    playlists_router,
-    presets_router,
-    system_router,
-    tracks_router,
-    transport_router,
-    vibin_router,
-)
-from vibin.logger import logger
-from vibin.utils import replace_media_server_urls_with_proxy
-from .websocket_server import VibinWebSocketEndpoint
-from .websocket_server_three import websocket_endpoint_three
-
-UPNP_EVENTS_BASE_ROUTE = "/upnpevents"
-HOSTNAME = "192.168.1.30"
-
-
-def get_local_ip():
-    # https://stackoverflow.com/questions/166506/finding-local-ip-addresses-using-pythons-stdlib
-    s = socket.socket(socket.AF_INET, socket.SOCK_DGRAM)
-
-    try:
-        # doesn't even have to be reachable
-        s.connect(("10.255.255.255", 1))
-        ip = s.getsockname()[0]
-    except Exception:
-        ip = "127.0.0.1"
-    finally:
-        s.close()
-
-    return ip
-=======
 from vibin import VibinError
 from vibin.constants import VIBIN_PORT
 from vibin.logger import logger
@@ -90,7 +34,6 @@
     websocket_server_router,
 )
 from vibin.utils import get_local_ip
->>>>>>> 1a567686
 
 
 def server_start(
@@ -154,43 +97,8 @@
             logger.info("Shutting down media server proxy")
             await media_server_proxy_client.aclose()
 
-<<<<<<< HEAD
-        logger.info("Vibin server successfully shut down")
-
-    tags_metadata = [
-        {
-            "name": "Vibin Server",
-            "description": "Interact with the Vibin Server's top-level capabilities",
-        },
-        {
-            "name": "Media System",
-            "description": "Interact with devices in the media system as a whole (Streamer and Media Source)",
-        },
-        {"name": "Transport", "description": "Interact with the Streamer transport"},
-        {"name": "Browse", "description": "Browse media on the Media Server"},
-        {"name": "Tracks", "description": "Interact with Tracks"},
-        {"name": "Albums", "description": "Interact with Albums"},
-        {"name": "Artists", "description": "Interact with Artists"},
-        {
-            "name": "Active Playlist",
-            "description": "Interact with the current active streamer Playlist",
-        },
-        {"name": "Stored Playlists", "description": "Interact with Stored Playlists"},
-        {"name": "Favorites", "description": "Interact with Favorites"},
-        {"name": "Presets", "description": "Interact with Presets"},
-    ]
-
-    vibin_app = FastAPI(
-        title="vibin",
-        description="REST API for the vibin backend.",
-        # version=__version__,  # TODO: Get version from pyproject.toml
-        openapi_tags=tags_metadata,
-        lifespan=api_lifespan,
-    )
-=======
         logger.info("Shutting down WebSocket connection manager")
         websocket_connection_manager.shutdown()
->>>>>>> 1a567686
 
         logger.info("Vibin server successfully shut down")
 
@@ -282,103 +190,6 @@
     vibin_app.include_router(transport_router)
     vibin_app.include_router(vibin_router)
 
-<<<<<<< HEAD
-    # -------------------------------------------------------------------------
-
-    def server_status() -> ServerStatus:
-        clients: list[WebSocketClientDetails] = []
-
-        for websocket_info in connected_websockets.values():
-            client_ip, client_port = websocket_info["websocket"].client
-
-            clients.append(
-                WebSocketClientDetails(
-                    id=websocket_info["id"],
-                    when_connected=websocket_info["when_connected"],
-                    ip=client_ip,
-                    port=client_port,
-                )
-            )
-
-        return ServerStatus(
-            start_time=start_time,
-            system_node=platform.node(),
-            system_platform=platform.platform(),
-            system_version=platform.version(),
-            clients=clients,
-        )
-
-    vibin_app.include_router(vibin_router(vibin, requires_media, server_status))
-    vibin_app.include_router(system_router(vibin))
-    vibin_app.include_router(transport_router(vibin))
-    vibin_app.include_router(
-        browse_router(vibin, requires_media, transform_media_server_urls_if_proxying)
-    )
-    vibin_app.include_router(
-        albums_router(vibin, requires_media, transform_media_server_urls_if_proxying)
-    )
-    vibin_app.include_router(
-        artists_router(vibin, requires_media, transform_media_server_urls_if_proxying)
-    )
-    vibin_app.include_router(
-        tracks_router(vibin, requires_media, transform_media_server_urls_if_proxying)
-    )
-    vibin_app.include_router(
-        playlist_router(vibin, transform_media_server_urls_if_proxying)
-    )
-    vibin_app.include_router(playlists_router(vibin))
-    vibin_app.include_router(
-        favorites_router(vibin, transform_media_server_urls_if_proxying)
-    )
-    vibin_app.include_router(
-        presets_router(vibin, transform_media_server_urls_if_proxying)
-    )
-
-    @vibin_app.post("/subscribe", include_in_schema=False)
-    def transport_play_media_id():
-        vibin.subscribe()
-
-    @vibin_app.get("/proxy/{path:path}", include_in_schema=False)
-    async def art_proxy(request: Request):
-        if not proxy_media_server:
-            raise HTTPException(
-                status_code=404,
-                detail="Art proxy is not enabled; see 'vibin serve --proxy-art'",
-            )
-
-        if media_server_proxy_client is None:
-            raise HTTPException(
-                status_code=500,
-                detail="Art proxy was unable to be configured",
-            )
-
-        url = httpx.URL(
-            path=request.path_params["path"], query=request.url.query.encode("utf-8")
-        )
-
-        proxy_request = media_server_proxy_client.build_request(
-            request.method,
-            url,
-            headers=request.headers.raw,
-            content=await request.body(),
-            timeout=20.0,
-        )
-
-        try:
-            proxy_response = await media_server_proxy_client.send(
-                proxy_request, stream=True
-            )
-        except httpx.TimeoutException:
-            logger.warning(f"Proxy timed out on request: {request.url}")
-
-        return StreamingResponse(
-            proxy_response.aiter_raw(),
-            status_code=proxy_response.status_code,
-            headers=proxy_response.headers,
-            background=BackgroundTask(proxy_response.aclose),
-        )
-
-=======
     # -------------------------------------------------------------------------
     # Add the non-REST-API routers (media server proxy, and WebSocket server).
     # -------------------------------------------------------------------------
@@ -396,7 +207,6 @@
     # "/upnpevents/AVTransport").
     # -------------------------------------------------------------------------
 
->>>>>>> 1a567686
     @vibin_app.api_route(
         UPNP_EVENTS_BASE_ROUTE + "/{service}",
         methods=["NOTIFY"],
@@ -408,241 +218,8 @@
         body = await request.body()
         vibin.upnp_event(service, body.decode("utf-8"))
 
-<<<<<<< HEAD
-    # vibin_app.add_websocket_route("/ws", wtf)
-
-    # vibin_app.add_websocket_route("/ws", WebSocketTicks)
-    # vibin_app.add_websocket_route("/ws", wtf)
-    # vibin_app.add_api_websocket_route("/ws", wtf)
-    # vibin_app.add_api_websocket_route("/ws", vibin_websocket_server)
-
-    # vibin_app.add_api_websocket_route("/ws", websocket_endpoint_three)
-
-    @vibin_app.websocket_route("/ws")
-    class WebSocketTicks(WebSocketEndpoint):
-        def __init__(self, *args, **kwargs):
-            super().__init__(*args, **kwargs)
-
-            self.state_vars_queue = asyncio.Queue()
-            self.sender_task = None
-
-            # TODO: Clean up using "state_vars_handler" for both state_vars
-            #   (UPnP) updates and websocket updates.
-            vibin.on_state_vars_update(self.state_vars_handler)
-            vibin.on_websocket_update(self.websocket_update_handler)
-
-        async def on_connect(self, websocket: WebSocket) -> None:
-            await websocket.accept()
-            client_ip, client_port = websocket.client
-
-            connected_websockets[f"{client_ip}:{client_port}"] = {
-                "id": str(uuid.uuid4()),
-                "when_connected": time.time(),
-                "websocket": websocket,
-            }
-
-            logger.info(f"WebSocket connection accepted from {client_ip}:{client_port}")
-            self.sender_task = asyncio.create_task(self.sender(websocket))
-
-            # TODO: Fix this hack which encforces streamer-system-status
-            #    (ignoring system_state["media_device"]).
-            await websocket.send_text(
-                self.build_message(
-                    json.dumps(vibin.system_state),
-                    "System",
-                    websocket,
-                )
-            )
-
-            # Send initial state to new client connection.
-            await websocket.send_text(
-                self.build_message(
-                    json.dumps(vibin.state_vars),
-                    "StateVars",
-                    websocket,
-                )
-            )
-
-            await websocket.send_text(
-                self.build_message(
-                    json.dumps(vibin.play_state),
-                    "PlayState",
-                    websocket,
-                )
-            )
-
-            await websocket.send_text(
-                self.build_message(
-                    json.dumps(vibin.streamer.transport_active_controls()),
-                    "ActiveTransportControls",
-                    websocket,
-                )
-            )
-
-            await websocket.send_text(
-                self.build_message(
-                    json.dumps(vibin.streamer.device_display),
-                    "DeviceDisplay",
-                    websocket,
-                )
-            )
-
-            await websocket.send_text(
-                self.build_message(
-                    json.dumps(vibin.favorites()), "Favorites", websocket
-                )
-            )
-
-            await websocket.send_text(
-                self.build_message(json.dumps(vibin.presets), "Presets", websocket)
-            )
-
-            await websocket.send_text(
-                self.build_message(
-                    json.dumps(vibin.stored_playlist_details),
-                    "StoredPlaylists",
-                    websocket,
-                )
-            )
-
-            await websocket.send_text(
-                self.build_message(
-                    json.dumps(server_status().dict()), "VibinStatus", websocket
-                )
-            )
-
-            # TODO: Allow the server to send a message to all connected
-            #   websockets. Perhaps just make _websocket_message_handler more
-            #   publicly accessible.
-            vibin._websocket_message_handler("VibinStatus", json.dumps(server_status().dict()))
-
-        async def on_disconnect(self, websocket: WebSocket, close_code: int) -> None:
-            self.sender_task.cancel()
-            client_ip, client_port = websocket.client
-
-            try:
-                del connected_websockets[f"{client_ip}:{client_port}"]
-            except KeyError:
-                pass
-
-            vibin._websocket_message_handler("VibinStatus", json.dumps(server_status().dict()))
-
-            logger.info(
-                f"WebSocket connection closed [{close_code}] for client "
-                + f"{client_ip}:{client_port}"
-            )
-
-        def state_vars_handler(self, data: str):
-            self.state_vars_queue.put_nowait(
-                item=json.dumps({"type": "StateVars", "data": json.loads(data)})
-            )
-
-        def websocket_update_handler(self, message_type: str, data: str):
-            # TODO: Don't override state_vars queue for both state vars and
-            #   websocket updates.
-            self.state_vars_queue.put_nowait(
-                # item=json.dumps({"type": "PlayState", "data": json.loads(data)})
-                item=json.dumps({"type": message_type, "data": json.loads(data)})
-            )
-
-        def inject_id(self, data: str):
-            data_dict = json.loads(data)
-            data_dict["id"] = str(uuid.uuid4())
-
-            return json.dumps(data_dict)
-
-        def build_message(
-            self, data: str, messageType: str, client_ws: WebSocket = None
-        ) -> str:
-            data_as_dict = json.loads(data)
-
-            this_client = next(
-                (
-                    client
-                    for client in connected_websockets.values()
-                    if client["websocket"] == client_ws
-                ),
-                None,
-            )
-
-            message = {
-                "id": str(uuid.uuid4()),
-                "client_id": this_client["id"],
-                "time": int(time.time() * 1000),
-                "type": messageType,
-            }
-
-            # TODO: This (the streamer- and media-server-agnostic layer)
-            #   shouldn't have any awareness of the CXNv2 data shapes. So the
-            #   ["data"]["params"] stuff below should be abstracted away.
-
-            if messageType == "System":
-                # TODO: Fix this hack. We're assuming we're getting a streamer
-                #   system update, but it might be a media_source update.
-                # message["payload"] = {
-                #     "streamer": data_as_dict,
-                # }
-                #
-                # TODO UPDATE: We now ignore the incoming data and just emit a
-                #   full system_state payload.
-                message["payload"] = vibin.system_state
-            elif messageType == "StateVars":
-                message["payload"] = data_as_dict
-            elif messageType == "PlayState" or messageType == "Position":
-                try:
-                    message["payload"] = data_as_dict["params"]["data"]
-                except KeyError:
-                    # TODO: Add proper error handling support.
-                    message["payload"] = {}
-            elif messageType == "ActiveTransportControls":
-                message["payload"] = data_as_dict
-            elif messageType == "DeviceDisplay":
-                message["payload"] = data_as_dict
-            elif messageType == "Presets":
-                message["payload"] = data_as_dict
-            elif messageType == "StoredPlaylists":
-                message["payload"] = data_as_dict
-            elif messageType == "Favorites":
-                message["payload"] = {
-                    "favorites": data_as_dict,
-                }
-            elif messageType == "VibinStatus":
-                message["payload"] = data_as_dict
-
-            # Some messages contain media server urls that we may want to proxy.
-            if proxy_media_server and messageType in [
-                "DeviceDisplay",
-                "Favorites",
-                "PlayState",
-                "Presets",
-                "StateVars",
-            ]:
-                message = replace_media_server_urls_with_proxy(
-                    message, media_server_proxy_target
-                )
-
-            return json.dumps(message)
-
-        async def sender(self, websocket: WebSocket) -> None:
-            while True:
-                to_send = await self.state_vars_queue.get()
-                to_send_dict = json.loads(to_send)
-
-                # TODO: All the json.loads()/dumps() down the path from the
-                #   source through the queue and into the message builder is
-                #   all a bit much -- most of it can probably be avoided.
-                await websocket.send_text(
-                    self.build_message(
-                        json.dumps(to_send_dict["data"]),
-                        to_send_dict["type"],
-                        websocket,
-                    )
-                )
-
-=======
     # -------------------------------------------------------------------------
     # Start the FastAPI application via uvicorn.
->>>>>>> 1a567686
     # -------------------------------------------------------------------------
 
     logger.info(f"Starting REST API and WebSocket server")
