--- conflicted
+++ resolved
@@ -141,9 +141,6 @@
     system_node: str
     system_platform: str
     system_version: str
-<<<<<<< HEAD
-    clients: list[WebSocketClientDetails]
-=======
     clients: list[WebSocketClientDetails]
 
 
@@ -224,5 +221,4 @@
     next_renewal: int | None
 
 
-ServiceSubscriptions = dict[upnpclient.Service, Subscription]
->>>>>>> 1a567686
+ServiceSubscriptions = dict[upnpclient.Service, Subscription]